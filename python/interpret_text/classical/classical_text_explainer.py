import numpy as np
from sklearn.model_selection import GridSearchCV
from sklearn.linear_model import LogisticRegression
from sklearn.pipeline import Pipeline
from interpret_text.common.utils_classical import plot_global_imp
from interpret_text.common.utils_classical import get_important_words, BOWEncoder
from interpret_text.common.constants import ExplainerParams
from interpret_text.explanation.explanation import _create_local_explanation
from interpret_community.explanation.explanation import _create_global_explanation

# BOW explainer class that allows extensibility to other encoders
# Uses logistic regression and 1-gram model by default


class ClassicalTextExplainer:
    """The ClassicalTextExplainer for returning explanations for n-gram
    bag-of-words models using sklearn's classifier API.
    Also serves as extensible wrapper with components built to support addition
    of fresh explainers using certain parts of this class.
    """

    def __init__(self, preprocessor=None, model=None,
                 hyperparam_range=None, is_trained=False):
        """Initialize the ClassicalTextExplainer
        :param model: Linear models with linear coefs mapped to features or
            tree based models with inbuilt feature_importances that are sklearn
            models or follow the sklearn API.
        :type: sklearn.ensemble or sklearn.linear_model (natively supported)
        :param preprocessor: Custom preprocessor for encoding text into vector
            form. Contains custom parser, vectorizer and tokenizer. Reference
            utils_classical.BOWEncoder for preprocessor's API template.
        :type preprocessor: object
        :param hyperparam_range: Custom hyper parameter range to search over
            when training input model. passed to sklearn's GridsearchCV's
            as param_grid argument.
        :type hyperparam_range: dict     """
        self.parsed_sentence = None
        self.word_importances = None
        self.model = model
        self.is_trained = is_trained
        if self.model is None and self.is_trained:
            raise Exception(
                "Is_trained flag can't be set to true, if custom model not provided."
            )
        self.hyperparam_range = hyperparam_range
        if self.model is not None:
            # model is user defined
            if not self.is_trained and self.hyperparam_range is None:
                raise Exception(
                    "Custom model needs to be supplied with custom hyperparameter range to search over."
                )
        self.preprocessor = BOWEncoder() if preprocessor is None else preprocessor

    def _encode(self, X_str):
        """Encode text strings in X_str as vectors.
        :param X_str: Strings to be encoded.
        :type X_str: array_like (array of strings, ndarray, pandas dataframe)
        :return: A model explanation object. It is guaranteed to be a LocalExplanation.
        :rtype: array_like (ndarray, pandas dataframe). Same rows as X_str
        """
        X_vec, _ = self.preprocessor.encode_features(X_str)
        return X_vec

    def train(self, *args, **kwargs):
        """Wrapper function for 'fit()'. If the user wants to entirely swap out
            'fit()' with a customer trainer, they can modify train instead.
        :return: A model explanation object. It is guaranteed to be a LocalExplanation.
        :return: List of length 2 . The elements are:
            * An sklearn pipeline object containing trained encoder and trained model.
            * Dict containing mapping from features to the best hyperparameters.
        :rtype: list
        return self.fit(*args, **kwargs)"""

    def fit(self, X_str, y_train):
        """Trains the model with training data and labels.
            Includes:
            * Encoding X_str into vector form.
            *Note*: y_train is assumed to be encoded into sklearn compatible format.
            (use sklearn's label encoder for this purpose externally)
            * Training the model.
            * Grid search over parameter range.
            * Returns best model and corresponding hyper parameters.
        :param X_str: Dataset of strings to train on.
        :type X_str: array_like (array of strings, ndarray, pandas dataframe)
        :param y_train: Labels in encoded vector form directly sent to model.fit().
        :type y_train: array_like
        :return: List of length 2 . The elements are:
            * An sklearn pipeline object containing trained encoder and trained model.
            * Dict containing mapping from features to the best hyperparameters.
        :rtype: list
        """
        X_train = self._encode(X_str)
        if self.is_trained is False:
            if self.model is None:
                self.model = LogisticRegression()
                # Hyperparameters were chosen through hyperparamter optimization on MNLI
                self.hyperparam_range = [ExplainerParams.HYPERPARAM_RANGE]
            classifier_CV = GridSearchCV(
                self.model, self.hyperparam_range, cv=3, scoring="accuracy"
            )
            classifier_CV.fit(X_train, y_train)
            # set model as the best estimator from grid search results
            self.model = classifier_CV.best_estimator_
            best_params = classifier_CV.best_params_
        else:
            best_params = self.model.get_params()

        # report metrics
        class Encoder:
            """Encoder object recast into an API that is compatible with
            Pipeline().
            """
            def __init__(self, explainer):
                self._explainer = explainer

            def transform(self, X_test):
                X_vec, _ = self._explainer.preprocessor.encode_features(
                    X_test, needs_fit=False
                )
                return X_vec

            def fit(self, *args):
                return self

        text_model = Pipeline(
            steps=[("preprocessor", Encoder(self)), ("classifier", self.model)]
        )
        return [text_model, best_params]

    def explain_local(self, input_text, abs_sum_to_one=False):
        """Returns an explanation object containing explanations over words
            in the input text string.
        :param input_text: String to be explained.
        :type input_text: str
        :return: A model explanation object containing importances and metadata.
        :rtype: LocalExplanation
        """

        [encoded_text, _] = self.preprocessor.encode_features(
            input_text, needs_fit=False
        )
        encoded_label = self.model.predict(encoded_text)
        # convert from vector to scalar
        encoded_label = encoded_label[0]
        # Obtain the top feature ids for the selected class label
        if hasattr(self.model, "coef_"):
            # when #labels == 2, coef_ returns 1D array
            label_coefs_all = self.model.coef_
            if len(self.preprocessor.labelEncoder.classes_) == 2:
                label_coefs_all = np.vstack((-1 * label_coefs_all,
                                            label_coefs_all))
            encoded_imp = label_coefs_all[encoded_label, :]
        elif hasattr(self.model, "feature_importances_"):
            encoded_imp = self.model.feature_importances_
        else:
            raise Exception("model is missing coef_ or feature_importances_ attribute")
        decoded_imp, parsed_sentence_list = self.preprocessor.decode_imp(
            encoded_imp, input_text
        )

        if abs_sum_to_one is True:
            decoded_imp = decoded_imp / (np.sum(np.abs(decoded_imp)))

        local_explanantion = _create_local_explanation(
            classification=True,
            text_explanation=True,
            local_importance_values=np.array(decoded_imp),
            method=str(type(self.model)),
            model_task="classification",
            features=parsed_sentence_list,
            classes=self.preprocessor.labelEncoder.classes_,
        )
        return local_explanantion

    def explain_global(self, label_name):
        """Returns list of top 20 features and corresponding importances over
            the whole dataset.
            * Obtain the top feature ids for the selected class label.
            * Map top features back to words.
            Can be rephrased in an intuitive sense as a local explanation over
            a sentence that contains every word in the vocabulary.
        :param label_name: Label for which importances are to be returned.
        :type label_name: str
        :return: A model explanation object containing importances and metadata.
        :rtype: global_explanation object
        *Note*: Label name is not applicable to tree based models. For them,
            the most important features are returned over all labels.
        *Note*: Edit get_important_words() function to change num of features
            to be something other than 20.
        """
        clf_type = ""
        if hasattr(self.model, "coef_"):
            clf_type = "coef"
        elif hasattr(self.model, "feature_importances_"):
            clf_type = "feature_importances"
        else:
            raise Exception("model is missing coef_ or feature_importances_ attribute")
        top_words, top_importances = get_important_words(
            self.model, label_name, self.preprocessor, clf_type=clf_type
        )
        global_explanation = _create_global_explanation(
            global_importance_values=top_importances,
            features=top_words,
            method=str(type(self.model)),
            model_task="classification",
        )
        # Plot the feature importances
        plot_global_imp(top_words, top_importances, label_name)

<<<<<<< HEAD
        return global_explanation

    def visualize(self, word_importances, parsed_sentence):
        """Wrapper function for plot_local_imp()
            Plots the top importances for a parsed sentence when corresponding
            importances are available.
            Internal fast prototyping tool for easy visualization.
            Serves as a visual proxy for dashboard."""
        plot_local_imp(parsed_sentence, word_importances, max_alpha=0.5)
=======
        return global_explanation
>>>>>>> a9959b8c
<|MERGE_RESOLUTION|>--- conflicted
+++ resolved
@@ -207,16 +207,4 @@
         # Plot the feature importances
         plot_global_imp(top_words, top_importances, label_name)
 
-<<<<<<< HEAD
-        return global_explanation
-
-    def visualize(self, word_importances, parsed_sentence):
-        """Wrapper function for plot_local_imp()
-            Plots the top importances for a parsed sentence when corresponding
-            importances are available.
-            Internal fast prototyping tool for easy visualization.
-            Serves as a visual proxy for dashboard."""
-        plot_local_imp(parsed_sentence, word_importances, max_alpha=0.5)
-=======
-        return global_explanation
->>>>>>> a9959b8c
+        return global_explanation