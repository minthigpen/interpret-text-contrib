{
 "cells": [
  {
   "cell_type": "markdown",
   "metadata": {},
   "source": [
    "*Copyright (c) Microsoft Corporation. All rights reserved.*                 \n",
    "*Licensed under the MIT License.*"
   ]
  },
  {
   "cell_type": "code",
   "execution_count": null,
   "metadata": {},
   "outputs": [],
   "source": [
    "%matplotlib inline"
   ]
  },
  {
   "cell_type": "markdown",
   "metadata": {},
   "source": [
    "# Interpreting Bag of Words Text Classification models\n",
    "\n",
    "_**This notebook showcases how to use the interpret-text repo to implement an interpretable module using feature importances and bag of words representation.**_\n",
    "\n",
    "\n",
    "## Contents\n",
    "1. [Introduction](#Introduction)\n",
    "2. [Setup](#Setup)\n",
    "3. [Training](#Training)\n",
    "4. [Results](#Results)\n",
    "\n",
    "\n"
   ]
  },
  {
   "cell_type": "code",
   "execution_count": null,
   "metadata": {
    "scrolled": true
   },
   "outputs": [],
   "source": [
    "import os\n",
    "from interpret_text.linear.linear_text_explainer import LinearTextExplainer\n",
    "\n",
    "# sklearn\n",
    "from sklearn.metrics import precision_recall_fscore_support\n",
    "from sklearn.model_selection import train_test_split\n",
    "from sklearn.preprocessing import LabelEncoder\n",
    "\n",
    "# nlp recipes\n",
    "from utils_nlp.dataset.multinli import load_pandas_df\n",
    "\n",
    "# for testing\n",
    "from scrapbook.api import glue\n",
    "\n",
    "working_dir = os.getcwd()"
   ]
  },
  {
   "cell_type": "markdown",
   "metadata": {},
   "source": [
    "\n",
    "## 1. Introduction\n",
    "This notebook illustrates how to locally use interpret-text to help interpret text classification using a logisitic regression baseline and bag of words encoding. It demonstrates the API calls needed to obtain the feature importances along with a visualization dashbard.\n",
    "\n",
    "###### Note:\n",
    "* *Although we use logistic regression, any model that follows sklearn's classifier API should be supported natively or with minimal tweaking.*\n",
    "* *The interpreter supports interpretations using either coefficients associated with linear models or feature importances associated with ensemble models.*\n",
    "* *The classifier relies on scipy's sparse representations to keep the dataset in memory.*"
   ]
  },
  {
   "cell_type": "markdown",
   "metadata": {},
   "source": [
    "## 2. Setup\n",
    "\n",
    "The notebook is built on features made available by [scikit-learn](https://scikit-learn.org/stable/) and [spacy](https://spacy.io/) for easier compatibiltiy with popular tookits.                     \n",
    "The notebook also relies on the pip installable \"utils_nlp.dataset.multinli\" package from Microsoft's [NLP-recipes](https://github.com/microsoft/nlp-recipes/tree/master/utils_nlp) open source package for dataloading purposes. "
   ]
  },
  {
   "cell_type": "markdown",
   "metadata": {},
   "source": [
    "### Configuration parameters"
   ]
  },
  {
   "cell_type": "code",
   "execution_count": null,
   "metadata": {},
   "outputs": [],
   "source": [
    "DATA_FOLDER = './temp'\n",
    "TRAIN_SIZE = 0.7\n",
    "TEST_SIZE = 0.3"
   ]
  },
  {
   "cell_type": "markdown",
   "metadata": {},
   "source": [
    "### Data loading"
   ]
  },
  {
   "cell_type": "code",
   "execution_count": null,
   "metadata": {},
   "outputs": [],
   "source": [
    "df = load_pandas_df(DATA_FOLDER, \"train\")\n",
    "df = df[df[\"gold_label\"] == \"neutral\"]  # get unique sentences\n",
    "\n",
    "# fetch documents and labels from data frame\n",
    "X_str = df['sentence1']  # the document we want to analyze\n",
    "ylabels = df['genre'] # the labels, or answers, we want to test against"
   ]
  },
  {
   "cell_type": "markdown",
   "metadata": {},
   "source": [
    "### Create explainer  "
   ]
  },
  {
   "cell_type": "code",
   "execution_count": null,
   "metadata": {},
   "outputs": [],
   "source": [
    "# Create explainer object that contains defaault glassbox classfier and explanation methods\n",
    "explainer = LinearTextExplainer()\n",
    "label_encoder = LabelEncoder()"
   ]
  },
  {
   "cell_type": "markdown",
   "metadata": {},
   "source": [
    "## Training\n",
    "\n",
    "###### Note: Vocabulary\n",
    "\n",
    "* *The vocabulary is compiled from the training set. Any word that does not appear in the training data split, will not appear in the vocabulary.*\n",
    "* *The word must appear one or more times to be considered part of the vocabulary.*\n",
    "* *However, the sklearn countvectorizer allows the addition of a custom vocabulary as an input parameter.*\n",
    "\n",
    "### Configure training setup\n",
    "This step will cast the training data and labels into the correct format\n",
    "\n",
    "1. Split data into train and test using a random shuffle\n",
    "2. Load desired classifier. In this case, Logistic Regression is set as default.\n",
    "3. Setup grid search for hyperparameter optimization and train model. Edit the hyper parameter range to search over as per your model.\n",
    "4. Fit models to train set"
   ]
  },
  {
   "cell_type": "code",
   "execution_count": null,
   "metadata": {},
   "outputs": [],
   "source": [
    "X_train, X_test, y_train, y_test = train_test_split(X_str, ylabels, train_size=0.8, test_size=0.2)\n",
    "y_train = label_encoder.fit_transform(y_train)\n",
    "y_test = label_encoder.transform(y_test)"
   ]
  },
  {
   "cell_type": "code",
   "execution_count": null,
   "metadata": {},
   "outputs": [],
   "source": [
    "print(\"X_train shape =\" + str(X_train.shape))\n",
    "print(\"y_train shape =\" + str(y_train.shape))\n",
    "print(\"X_train data structure = \" + str(type(X_train)))"
   ]
  },
  {
   "cell_type": "markdown",
   "metadata": {},
   "source": [
    "#### Model Overview\n",
    "\n",
    "The 1-gram [Bag of Words](https://en.wikipedia.org/wiki/Bag-of-words_model) allows a 1:1 mapping from individual words to their respective frequencies in the [document-term matrix](https://en.wikipedia.org/wiki/Document-term_matrix).                      "
   ]
  },
  {
   "cell_type": "code",
   "execution_count": null,
   "metadata": {},
   "outputs": [],
   "source": [
    "classifier, best_params = explainer.fit(X_train, y_train)"
   ]
  },
  {
   "cell_type": "markdown",
   "metadata": {},
   "source": [
    "## Results\n",
    "\n",
    "###### Notes for default Logistic Regression classifier:\n",
    "* *The parameters are set using cross-validation*\n",
    "* *Below listed hyperparamters are selected by searching over a larger space.*\n",
    "* *These apply specifically to this instance of the logistic regression model and mnli dataset.*\n",
    "* *'Multinomial' setup was found to be better than 'one-vs-all' across the board*\n",
    "* *Default 'liblinear' solver is not supported for 'multinomial' model setup*\n",
    "* *For a different model or dataset, set the range as appropriate using the hyperparam_range argument in the train method* "
   ]
  },
  {
   "cell_type": "code",
   "execution_count": null,
   "metadata": {},
   "outputs": [],
   "source": [
    "# obtain best classifier and hyper params\n",
    "print(\"best classifier: \" + str(best_params))"
   ]
  },
  {
   "cell_type": "markdown",
   "metadata": {},
   "source": [
    "## Performance Metrics"
   ]
  },
  {
   "cell_type": "code",
   "execution_count": null,
   "metadata": {},
   "outputs": [],
   "source": [
    "mean_accuracy = classifier.score(X_test, y_test, sample_weight=None)\n",
    "print(\"accuracy = \" + str(mean_accuracy * 100) + \"%\")\n",
    "y_pred = classifier.predict(X_test)\n",
    "[precision, recall, fscore, support] = precision_recall_fscore_support(y_test, y_pred,average='macro')"
   ]
  },
  {
   "cell_type": "markdown",
   "metadata": {},
   "source": [
    "Capture metrics for integration testing"
   ]
  },
  {
   "cell_type": "code",
   "execution_count": null,
   "metadata": {},
   "outputs": [],
   "source": [
    "glue(\"accuracy\", mean_accuracy)\n",
    "glue(\"precision\", precision)\n",
    "glue(\"recall\", recall)\n",
    "glue(\"f1\", fscore)\n",
    "print(\"[precision, recall, fscore, support] = \" + str([precision, recall, fscore, support]))"
   ]
  },
  {
   "cell_type": "markdown",
   "metadata": {},
   "source": [
    "## Global importances\n",
    "\n",
    "Global importances are the most and least important words for each class over the entire dataset. Certain classifiers like Logistic regression provide importances one label at a time. On the other hand tree based models will return a cumilative importances over all labels."
   ]
  },
  {
   "cell_type": "code",
   "execution_count": null,
   "metadata": {},
   "outputs": [],
   "source": [
    "print(\"The class names are as follows\")\n",
    "print(label_encoder.classes_)\n",
    "label_name = \"fiction\"\n",
    "\n",
    "# Obtain the top feature ids for the selected class label.\n",
    "# Map top features back to words.\n",
    "explainer.preprocessor.labelEncoder = label_encoder\n",
    "top_words, top_importances = explainer.explain_global(label_name)"
   ]
  },
  {
   "cell_type": "markdown",
   "metadata": {},
   "source": [
    "## Local Importances\n",
    "\n",
    "Local importances are the most and least important words for a single document."
   ]
  },
  {
   "cell_type": "code",
<<<<<<< HEAD
   "execution_count": null,
=======
   "execution_count": 1,
>>>>>>> b4226725
   "metadata": {},
   "outputs": [
    {
     "ename": "NameError",
     "evalue": "name 'explainer' is not defined",
     "output_type": "error",
     "traceback": [
      "\u001b[1;31m---------------------------------------------------------------------------\u001b[0m",
      "\u001b[1;31mNameError\u001b[0m                                 Traceback (most recent call last)",
      "\u001b[1;32m<ipython-input-1-4d626de93c76>\u001b[0m in \u001b[0;36m<module>\u001b[1;34m\u001b[0m\n\u001b[0;32m      7\u001b[0m \u001b[1;33m\u001b[0m\u001b[0m\n\u001b[0;32m      8\u001b[0m \u001b[1;31m# Obtain the top feature ids for the selected class label\u001b[0m\u001b[1;33m\u001b[0m\u001b[1;33m\u001b[0m\u001b[1;33m\u001b[0m\u001b[0m\n\u001b[1;32m----> 9\u001b[1;33m \u001b[0mword_importances\u001b[0m\u001b[1;33m,\u001b[0m \u001b[0mparsed_sentence\u001b[0m \u001b[1;33m=\u001b[0m \u001b[0mexplainer\u001b[0m\u001b[1;33m.\u001b[0m\u001b[0mexplain_local\u001b[0m\u001b[1;33m(\u001b[0m\u001b[0mdocument\u001b[0m\u001b[1;33m)\u001b[0m\u001b[1;33m\u001b[0m\u001b[1;33m\u001b[0m\u001b[0m\n\u001b[0m",
      "\u001b[1;31mNameError\u001b[0m: name 'explainer' is not defined"
     ]
    }
   ],
   "source": [
    "# Obtain the top feature ids for the selected class label.\n",
    "# Map top features back to words.\n",
    "# top_words, top_importances = explainer.explain_global(label_name)\n",
    "\n",
    "# Enter any document & label pair that needs to be interpreted\n",
    "document = \"I travelled to the beach. I took the train. I saw fairies, dragons and elves\"\n",
    "\n",
    "# Obtain the top feature ids for the selected class label\n",
    "word_importances, parsed_sentence = explainer.explain_local(document)"
   ]
  },
  {
   "cell_type": "code",
   "execution_count": null,
   "metadata": {},
   "outputs": [],
   "source": [
    "parsed_sentence"
   ]
  },
  {
   "cell_type": "code",
   "execution_count": null,
   "metadata": {},
   "outputs": [],
   "source": [
    "# Visualize local feature importances as a heatmap over words in the document\n",
    "explainer.visualize(word_importances, parsed_sentence)"
   ]
  }
 ],
 "metadata": {
  "kernelspec": {
   "display_name": "Python 3",
   "language": "python",
   "name": "python3"
  },
  "language_info": {
   "codemirror_mode": {
    "name": "ipython",
    "version": 3
   },
   "file_extension": ".py",
   "mimetype": "text/x-python",
   "name": "python",
   "nbconvert_exporter": "python",
   "pygments_lexer": "ipython3",
   "version": "3.7.4"
  }
 },
 "nbformat": 4,
 "nbformat_minor": 2
}<|MERGE_RESOLUTION|>--- conflicted
+++ resolved
@@ -302,11 +302,7 @@
   },
   {
    "cell_type": "code",
-<<<<<<< HEAD
-   "execution_count": null,
-=======
    "execution_count": 1,
->>>>>>> b4226725
    "metadata": {},
    "outputs": [
     {
